# Use nvidia/cuda image
FROM nvidia/cuda:10.2-cudnn7-devel-ubuntu18.04

ARG UNAME
ARG UID
ARG GID

WORKDIR /home/$UNAME
# set bash as current shell
SHELL ["/bin/bash", "-c"]
RUN whoami

RUN apt-get update && \
	apt-get -y install sudo
# I think the following code sets the user
RUN echo "UNAME: $UNAME, UID: $UID, GID: $GID"
RUN groupadd -g $GID -o $UNAME
RUN useradd -m -u $UID -g $GID -o -s /bin/bash $UNAME
RUN usermod -aG sudo $UNAME
RUN sudo chown -R $UNAME:$UNAME /home/$UNAME/
RUN sudo passwd -d $UNAME
RUN whoami
USER $UNAME
RUN whoami

# install anaconda
RUN sudo apt-get update -y && \
        sudo apt-get install -y wget bzip2 ca-certificates libglib2.0-0 libxext6 libsm6 libxrender1 git mercurial subversion && \
        sudo apt-get clean

RUN wget -O \
        mambaforge.sh \
        https://github.com/conda-forge/miniforge/releases/latest/download/Mambaforge-Linux-x86_64.sh \
        && bash mambaforge.sh -b \
<<<<<<< HEAD
        && source /home/${UNAME}/mambaforge/bin/activate
RUN ls -al
RUN echo $PATH
=======
        && source /home/jay/mambaforge/bin/activate
ENV PATH="/home/$UNAME/mambaforge/bin:$PATH"
ARG PATH="/home/$UNAME/mambaforge/bin:$PATH"
>>>>>>> e2bd5aab
<|MERGE_RESOLUTION|>--- conflicted
+++ resolved
@@ -32,12 +32,6 @@
         mambaforge.sh \
         https://github.com/conda-forge/miniforge/releases/latest/download/Mambaforge-Linux-x86_64.sh \
         && bash mambaforge.sh -b \
-<<<<<<< HEAD
         && source /home/${UNAME}/mambaforge/bin/activate
-RUN ls -al
-RUN echo $PATH
-=======
-        && source /home/jay/mambaforge/bin/activate
 ENV PATH="/home/$UNAME/mambaforge/bin:$PATH"
-ARG PATH="/home/$UNAME/mambaforge/bin:$PATH"
->>>>>>> e2bd5aab
+ARG PATH="/home/$UNAME/mambaforge/bin:$PATH"