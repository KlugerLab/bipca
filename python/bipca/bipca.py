--- conflicted
+++ resolved
@@ -26,6 +26,7 @@
 )
 from .utils import (
     stabilize_matrix,
+    filter_dict_with_kwargs,
     filter_dict_with_kwargs,
     nz_along,
     attr_exists_not_none,
@@ -1400,23 +1401,9 @@
                         kst = KS(self.plotting_spectrum["Y"], MP)
 
                         self.plotting_spectrum["kst"] = kst
-<<<<<<< HEAD
                         self.plotting_spectrum["normalized_kst"] =  (
                             kst - (self.plotting_spectrum["Y"] >= MP.b).sum() / Msub
                         ) ** 2
-=======
-                        self.plotting_spectrum["normalized_kst"] = (
-                            square(
-                                subtract(
-                                    kst, divide(
-                                           sum(greater(self.plotting_spectrum["Y"], 
-                                                       MP.b)
-                                                       ), 
-                                           Msub)
-                                        )
-                                  )
-                        )
->>>>>>> 99f7bb7e
 
                         if self.variance_estimator == "quadratic":
                             self.plotting_spectrum["b"] = self.b
@@ -1693,13 +1680,8 @@
                     mean_sigma = sigma_p(self.f_nodes)
                     self.f_vals.append(np.asarray((mean_sigma, mean_kst)))
 
-<<<<<<< HEAD
                     approx_ratio = (ks_p.coefficients()[-1] / 
                                 np.linalg.norm(ks_p.coefficients()))**2
-=======
-                    approx_ratio = square(divide(ks_p.coefficients()[-1],
-                                         np.linalg.norm(ks_p.coefficients())))
->>>>>>> 99f7bb7e
                     self.logger.info(
                         f"Approximation ratio is "
                         f"{approx_ratio} with {len(ks_p.coefficients())} coefficients"
@@ -1711,11 +1693,7 @@
                             "KS is constant, computing q by minimizing ell1(1-sigma)"
                         )
                         sigma_p2 = Chebfun.from_data(
-<<<<<<< HEAD
                            np.abs(1 - mean_values[0]), domain=[0, 1]
-=======
-                            abs(add(mean_values[0],-1)), domain=[0, 1]
->>>>>>> 99f7bb7e
                         )
                         q = self.q = minimize_chebfun(
                             sigma_p2
