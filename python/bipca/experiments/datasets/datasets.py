--- conflicted
+++ resolved
@@ -463,7 +463,6 @@
         "}"
     )
 
-<<<<<<< HEAD
     _raw_urls = {
         "raw.h5": (
             "https://cf.10xgenomics.com/samples/spatial-exp/"
@@ -535,10 +534,6 @@
 ###################################################
 #   ATAC                                          #
 ###################################################
-=======
-# SINGLE CELL DATA #
-# ATAC #
->>>>>>> 1dd9781b
 class Buenrostro2018ATAC(Buenrostro2015Protocol):
     _citation = (
         "@article{buenrostro2018integrated,\n"
@@ -814,29 +809,31 @@
         adata = ad.concat([data for label, data in data.items()])
         return adata
 
+
 #############################################################
 ###               1000 Genome Phase3                      ###
 #############################################################
- 
+
+
 class Phase3_1000Genome(SingleNucleotidePolymorphism):
     """
     Dataset class to obtain 1000 genome phase3 SNP data
     Note: This class is dependent on plink/plink2 (bash) and a python package pandas_plink.
-        
+
         plink and plink2 need to be added to the environment variables
-        
+
         plink: conda install -c bioconda plink
         plink2: conda install -c bioconda plink2
         pandas_plink: conda install -c conda-forge pandas-plink
     """
-    
+
     _citation = (
         "@article{byrska2022high,\n"
         "  title={High-coverage whole-genome sequencing of the expanded "
-        "1000 Genomes Project cohort including 602 trios},\n" 
+        "1000 Genomes Project cohort including 602 trios},\n"
         "  author={Byrska-Bishop, Marta and Evani, Uday S and Zhao, Xuefang and  "
         "Basile, Anna O and Abel, Haley J and Regier, Allison A and "
-        "Corvelo, Andr{\'e} and Clarke, Wayne E and Musunuri, Rajeeva and "
+        "Corvelo, Andr{'e} and Clarke, Wayne E and Musunuri, Rajeeva and "
         "Nagulapalli, Kshithija and others},\n"
         "  journal={Cell},\n"
         "  volume={185},\n"
@@ -848,7 +845,6 @@
     )
 
     _raw_urls = {
-        
         "all_hg38.psam": (
             "https://www.dropbox.com/s/2e87z6nc4qexjjm/hg38_corrected.psam?dl=1"
         ),
@@ -856,49 +852,55 @@
             "http://ftp.1000genomes.ebi.ac.uk/vol1/ftp/data_collections/"
             "1000G_2504_high_coverage/20130606_g1k_3202_samples_ped_population.txt"
         ),
-        "deg2_hg38.king.cutoff.out.id":(
-        "https://www.dropbox.com/s/4zhmxpk5oclfplp/deg2_hg38.king.cutoff.out.id?dl=1"
-        ),
-        
+        "deg2_hg38.king.cutoff.out.id": (
+            "https://www.dropbox.com/s/4zhmxpk5oclfplp/deg2_hg38.king.cutoff.out.id?dl=1"
+        ),
         "all_hg38.pgen.zst": (
             "https://www.dropbox.com/s/j72j6uciq5zuzii/all_hg38.pgen.zst?dl=1"
         ),
         "all_hg38.pvar.zst": (
             "https://www.dropbox.com/s/vx09262b4k1kszy/all_hg38.pvar.zst?dl=1"
-        )
-    }
-    
+        ),
+    }
+
     _filtered_urls = {None: None}
 
     _filters = DataFilters(
         obs={"total_SNPs": {"min": -np.Inf}},
-        var={"binomal_var_non0": {"min": 80},
-            "total_obs": {"min": -np.Inf}},
-    )
-
-    def _process_raw_data(self) -> AnnData:
-        
-        
+        var={"binomal_var_non0": {"min": 80}, "total_obs": {"min": -np.Inf}},
+    )
+
+    def _process_raw_data(self) -> AnnData:
         self._run_bash_processing()
-        
+
         # read the processed files as adata
-        (bim, fam, bed) = read_plink(str(self.raw_files_directory)+"/all_phase3_pruned",verbose=True)
-        
-        adata = AnnData(X = bed.compute().transpose())
-        binomial_var = binomial_variance(adata.X,2)
-        
+        (bim, fam, bed) = read_plink(
+            str(self.raw_files_directory) + "/all_phase3_pruned", verbose=True
+        )
+
+        adata = AnnData(X=bed.compute().transpose())
+        binomial_var = binomial_variance(adata.X, 2)
+
         # read the metadata and store the metadata in adata
-        metadata = pd.read_csv(str(self.raw_files_directory)+"/20130606_g1k_3202_samples_ped_population.txt",sep=" ")
-        metadata['iid'] = metadata['SampleID']
-        metadata = fam.merge(metadata, on='iid', how='left')
+        metadata = pd.read_csv(
+            str(self.raw_files_directory)
+            + "/20130606_g1k_3202_samples_ped_population.txt",
+            sep=" ",
+        )
+        metadata["iid"] = metadata["SampleID"]
+        metadata = fam.merge(metadata, on="iid", how="left")
         adata.obs[["iid"]] = metadata[["iid"]].values
-        adata.obs[["Population"]] =  metadata[["Population"]].values
+        adata.obs[["Population"]] = metadata[["Population"]].values
         adata.obs.index = adata.obs.index.astype(str)
-        
+
         # add the binomal_var sparisity
-        adata.var['binomal_var_non0'] = np.sum(binomial_var !=0,axis=0)
-        
-        return adata
+        adata.var["binomal_var_non0"] = np.sum(binomial_var != 0, axis=0)
+
+        return adata
+
     def _run_bash_processing(self):
         # run plink preprocessing
-        subprocess.run(["/bin/bash", "/bipca/bipca/experiments/datasets/plink_preprocess.sh"],cwd=str(self.raw_files_directory))
+        subprocess.run(
+            ["/bin/bash", "/bipca/bipca/experiments/datasets/plink_preprocess.sh"],
+            cwd=str(self.raw_files_directory),
+        )