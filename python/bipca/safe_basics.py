--- conflicted
+++ resolved
@@ -331,11 +331,7 @@
     else:
         descending = False
     if 'stable' in kwargs:
-<<<<<<< HEAD
-        if kwargs[stable]:
-=======
         if kwargs['stable']:
->>>>>>> d9bf4655
             if kind in kwargs:
                 assert (kwargs[kind] in ['stable','mergesort'])
             else:
